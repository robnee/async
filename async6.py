#! /usr/bin/env python3

"""
simple pubsub system
"""

import os
import re
import sys
import asyncio
import time
from collections import namedtuple
import logging
import warnings
import aioredis
from sshtunnel import SSHTunnelForwarder


Message = namedtuple("Message", "key, value")

logger = logging.getLogger()


def ts():
    return time.time()


class RefexPattern:
    """ regex patterns """

    def __init__(self, pattern):
        self.regex = re.compile(pattern)

    def match(self, subject):
        return self.regex.fullmatch(subject)


<<<<<<< HEAD
class DotPattern:
=======
class DotPattern():
>>>>>>> eb782a1f
    """ dot-separated path-style patterns """

    def __init__(self, pattern):
        self.pattern = pattern.upper()

    def match(self, subject):
        if self.pattern == subject.upper() or self.pattern in ("", "."):
            return True

        prefix = self.pattern + "" if self.pattern[-1] == "." else "."
        return subject.upper().startswith(prefix)


class MessageBus:
    def __init__(self):
        self._channels = {}

    def set_channel(self, k, v):
        self._channels[k] = v

    def get_channels(self):
        return self._channels.items()


class BasicMessageBus(MessageBus):
    """ Basic MessageBus implementation """

    def __init__(self):
        super().__init__()
        self.conn = None
        self.listeners = set()

    async def connect(self, address=None):
        self.conn = self
        logger.info(f"connected ({address})")

    async def send(self, k, v):
        if not self.conn:
            raise RuntimeError("not connected")

        if k.endswith("."):
            raise ValueError("trailing '.' in key")
        self.set_channel(k, v)
        for pattern, q in self.listeners:
            if pattern.match(k):
                await q.put(Message(k, v))

    async def listen(self, pattern):
        if not self.conn:
<<<<<<< HEAD
            raise RuntimeError("not connected")
=======
            raise RuntimeError('not connected')
>>>>>>> eb782a1f

        try:
            p = DotPattern(pattern)
            q = asyncio.Queue()

            self.listeners.add((p, q))

            # yield current values
            for k, v in self.get_channels():
                if p.match(k):
                    yield Message(k, v)

            # yield the messages as they come through
            while True:
                msg = await q.get()
                if not msg:
                    break
                yield msg
        except:
            raise
        finally:
            self.listeners.remove((p, q))

    async def status(self):
        if self.conn:
            return {
                "status": "connected",
                "iisteners": len(self.listeners),
                "channels": list(self.get_channels()),
                "timestamp": ts(),
            }
        else:
            return {"status": "disconnected"}

    async def close(self):
        self.conn = None
        for p, q in self.listeners:
            await q.put(None)
        logger.info(f"connection closed")


async def main():
    """ main synchronous entry point """

    ps = BasicMessageBus()
    await ps.connect()

    async def talk(keys):
        for n in range(5):
            for k in keys:
                await asyncio.sleep(0.35)
                await ps.send(k, n)

        await ps.close()
<<<<<<< HEAD
        print("talk: done")
=======
        print('talk: done')
>>>>>>> eb782a1f

    async def listen(k):
        await asyncio.sleep(1.5)
        async for x in ps.listen(k):
            print(f"listen({k}):", x)
        print(f"listen {k}: done")

    async def mon():
        for _ in range(5):
            await asyncio.sleep(1)
            s = await ps.status()
            print("mon status:", s)

<<<<<<< HEAD
        print("mon: done")
=======
        print('mon: done')
>>>>>>> eb782a1f

        return True

    async def bridge(pattern, bus):
        tunnel_config = {
            "ssh_address_or_host": ("robnee.com", 22),
            "remote_bind_address": ("127.0.0.1", 6379),
            "local_bind_address": ("127.0.0.1",),
            "ssh_username": "rnee",
            "ssh_pkey": os.path.expanduser(r"~/.ssh/id_rsa"),
        }

        with SSHTunnelForwarder(**tunnel_config) as tunnel:
            address = tunnel.local_bind_address
            print("redis connecting", address)
<<<<<<< HEAD
            aredis = await aioredis.create_redis(address, encoding="utf-8")
=======
            aredis = await aioredis.create_redis(address, encoding='utf-8')
>>>>>>> eb782a1f

            print("redis connected", aredis.address)

            try:
                chan, = await aredis.psubscribe(pattern)
                while await chan.wait_message():
                    k, v = await chan.get(encoding="utf-8")
                    await bus.send(k.decode(), v)

                print("watch: done")
<<<<<<< HEAD
            except asyncio.CancelledError as e:
                print("watch cancelled:", pattern)
            except Exception as e:
                print("exception:", type(e), e)

        print("watch done:", pattern)
=======
            except asyncio.CancelledError:
                print('watch cancelled:', pattern)
            except Exception as e:
                print("exception:", type(e), e)
            finally:
                print("watch finally")

                aredis.close()
                await aredis.wait_closed()

        print('watch done:', pattern)
>>>>>>> eb782a1f

    aws = {
        talk(("cat.dog", "cat.pig", "cow.emu")),
        listen("."),
        listen("cat."),
        listen("cat.pig"),
        bridge("cat.*", ps),
        mon(),
    }
    done, pending = await asyncio.wait(aws, timeout=15)

    print("run done:", len(done), "pending:", len(pending))
    for t in pending:
        print("cancelling:")
        t.cancel()
        # result = await t
        # print('cancel:', result)

    for t in done:
        if t.exception():
            print("exception:", t, t.exception())
        else:
<<<<<<< HEAD
            print("result:", t.result())

    print("main: done")
=======
            print('result:', t.result())

    print('main: done')
>>>>>>> eb782a1f


def patch():
    """ monkey patch some Python 3.7 stuff into earlier versions """

    def run(task, debug=False):
        try:
            loop = asyncio.get_event_loop()
        except:
            loop = asyncio.new_event_loop()
            asyncio.set_event_loop(loop)

        if debug:
            loop.set_debug(True)
            logging.getLogger("asyncio").setLevel(logging.DEBUG)
            warnings.filterwarnings("always")
        else:
            loop.set_debug(False)
<<<<<<< HEAD
            logging.getLogger("asyncio").setLevel(logging.WARNING)
            warnings.filterwarnings("default")
=======
            logging.getLogger('asyncio').setLevel(logging.WARNING)
            warnings.filterwarnings('default')

>>>>>>> eb782a1f

        return loop.run_until_complete(task)

    version = sys.version_info.major * 10 + sys.version_info.minor
    if version < 37:
        asyncio.get_running_loop = asyncio.get_event_loop
        asyncio.create_task = asyncio.ensure_future
        asyncio.run = run


if __name__ == "__main__":
    patch()
    asyncio.run(main(), debug=True)<|MERGE_RESOLUTION|>--- conflicted
+++ resolved
@@ -35,11 +35,7 @@
         return self.regex.fullmatch(subject)
 
 
-<<<<<<< HEAD
 class DotPattern:
-=======
-class DotPattern():
->>>>>>> eb782a1f
     """ dot-separated path-style patterns """
 
     def __init__(self, pattern):
@@ -89,11 +85,7 @@
 
     async def listen(self, pattern):
         if not self.conn:
-<<<<<<< HEAD
             raise RuntimeError("not connected")
-=======
-            raise RuntimeError('not connected')
->>>>>>> eb782a1f
 
         try:
             p = DotPattern(pattern)
@@ -148,11 +140,7 @@
                 await ps.send(k, n)
 
         await ps.close()
-<<<<<<< HEAD
         print("talk: done")
-=======
-        print('talk: done')
->>>>>>> eb782a1f
 
     async def listen(k):
         await asyncio.sleep(1.5)
@@ -166,11 +154,7 @@
             s = await ps.status()
             print("mon status:", s)
 
-<<<<<<< HEAD
         print("mon: done")
-=======
-        print('mon: done')
->>>>>>> eb782a1f
 
         return True
 
@@ -186,11 +170,7 @@
         with SSHTunnelForwarder(**tunnel_config) as tunnel:
             address = tunnel.local_bind_address
             print("redis connecting", address)
-<<<<<<< HEAD
             aredis = await aioredis.create_redis(address, encoding="utf-8")
-=======
-            aredis = await aioredis.create_redis(address, encoding='utf-8')
->>>>>>> eb782a1f
 
             print("redis connected", aredis.address)
 
@@ -201,16 +181,8 @@
                     await bus.send(k.decode(), v)
 
                 print("watch: done")
-<<<<<<< HEAD
-            except asyncio.CancelledError as e:
+            except asyncio.CancelledError:
                 print("watch cancelled:", pattern)
-            except Exception as e:
-                print("exception:", type(e), e)
-
-        print("watch done:", pattern)
-=======
-            except asyncio.CancelledError:
-                print('watch cancelled:', pattern)
             except Exception as e:
                 print("exception:", type(e), e)
             finally:
@@ -219,8 +191,7 @@
                 aredis.close()
                 await aredis.wait_closed()
 
-        print('watch done:', pattern)
->>>>>>> eb782a1f
+        print("watch done:", pattern)
 
     aws = {
         talk(("cat.dog", "cat.pig", "cow.emu")),
@@ -243,15 +214,9 @@
         if t.exception():
             print("exception:", t, t.exception())
         else:
-<<<<<<< HEAD
             print("result:", t.result())
 
     print("main: done")
-=======
-            print('result:', t.result())
-
-    print('main: done')
->>>>>>> eb782a1f
 
 
 def patch():
@@ -270,14 +235,8 @@
             warnings.filterwarnings("always")
         else:
             loop.set_debug(False)
-<<<<<<< HEAD
             logging.getLogger("asyncio").setLevel(logging.WARNING)
             warnings.filterwarnings("default")
-=======
-            logging.getLogger('asyncio').setLevel(logging.WARNING)
-            warnings.filterwarnings('default')
-
->>>>>>> eb782a1f
 
         return loop.run_until_complete(task)
 
